//-*- C++ -*-
//-*- coding: utf-8 -*-
//
// Author: Bryan Riel, Joshua Cohen
// Copyright 2017-2018

#ifndef ISCE_CORE_GEO2RDR_H
#define ISCE_CORE_GEO2RDR_H

// pyre
#include <portinfo>
#include <pyre/journal.h>

// isce::core
#include <isce/core/Metadata.h>
#include <isce/core/Orbit.h>
#include <isce/core/Poly2d.h>
#include <isce/core/Ellipsoid.h>
#include <isce/core/Peg.h>
#include <isce/core/Pegtrans.h>
#include <isce/core/Projections.h>

// isce::io
#include <isce/io/Raster.h>

// isce::product
#include <isce/product/Product.h>

// Declaration
namespace isce {
    namespace geometry {
        class Geo2rdr;
    }
}

// Geo2rdr declaration
/** Transformer from map coordinates to radar geometry coordinates.
 *
 * See <a href="overview_geometry.html#inversegeom">geometry overview</a> for description of the algorithm. */
class isce::geometry::Geo2rdr {

    public:
        /** Constructor from product */
        inline Geo2rdr(isce::product::Product &);
        /** Constructor from core objects*/
        inline Geo2rdr(const isce::core::Ellipsoid &,
                       const isce::core::Orbit &,
                       const isce::core::Poly2d &,
                       const isce::core::Metadata &);

        /** Set convergence threshold*/
        inline void threshold(double);
        /** Set number of Newton-Raphson iterations*/
        inline void numiter(int);
        /** Set orbit interpolation method */
        inline void orbitMethod(isce::core::orbitInterpMethod);
<<<<<<< HEAD
        
        // Run geo2rdr with offsets and externally created offset rasters
        // Input multi-band topo raster
        void geo2rdr(isce::io::Raster & topoRaster,
                     isce::io::Raster & rgoffRaster,
                     isce::io::Raster & azoffRaster,
                     double azshift=0.0, double rgshift=0.0);

        // Run geo2rdr with constant offsets and internally created offset rasters
        void geo2rdr(isce::io::Raster & topoRaster,
                     const std::string & outdir,
                     double azshift=0.0, double rgshift=0.0);
=======

        /** Main entry point for the module */
        void geo2rdr(isce::io::Raster &,
                     const std::string &,
                     double, double);

        /** Alternate entry point with no offsets*/
        void geo2rdr(isce::io::Raster &,
                     const std::string &);
>>>>>>> 0ea9454a

        /** NoData Value*/
        const double NULL_VALUE = -1.0e6;

        // Getters for isce objects
        /** Get Orbit object used for processing */
        inline const isce::core::Orbit & orbit() const { return _orbit; }
        /** Get Ellipsoid object used for processing */
        inline const isce::core::Ellipsoid & ellipsoid() const { return _ellipsoid; }
        /** Get Doppler model used for processing */
        inline const isce::core::Poly2d & doppler() const { return _doppler; }
        /** Get sensingStart used for processing */
        inline const isce::core::DateTime & sensingStart() const { return _sensingStart; }
        /** Get reference epoch of the orbit used for processing */
        inline const isce::core::DateTime & refEpoch() const { return _refEpoch; }
        /** Get imageMode object used for processing */
        inline const isce::product::ImageMode & mode() const { return _mode; }

        // Get geo2rdr processing options
        /** Return the azimuth time convergence threshold used for processing */
        inline double threshold() const { return _threshold; }
        /** Return number of Newton-Raphson iterations used for processing */
        inline int numiter() const { return _numiter; }
        /** Return the orbit interpolation method used for processing */
        inline isce::core::orbitInterpMethod orbitMethod() const { return _orbitMethod; }

    private:
        /** Print information for debugging */
        void _printExtents(pyre::journal::info_t &,
                           double, double, double,
                           double, double, double,
                           size_t, size_t);

        /** Quick check to ensure we can interpolate orbit to middle of DEM*/
        void _checkOrbitInterpolation(double);

    private:
        // isce::core objects
        isce::core::Ellipsoid _ellipsoid;
        isce::core::Orbit _orbit;
        isce::core::Poly2d _doppler;
        isce::core::DateTime _refEpoch;
        isce::core::DateTime _sensingStart;

        // isce::product objects
        isce::product::ImageMode _mode;

        // Projection related data
        isce::core::ProjectionBase * _projTopo;

        // Processing parameters
        int _numiter;
        double _threshold;
        size_t _linesPerBlock = 1000;
        isce::core::orbitInterpMethod _orbitMethod;
};

// Get inline implementations for Geo2rdr
#define ISCE_GEOMETRY_GEO2RDR_ICC
#include "Geo2rdr.icc"
#undef ISCE_GEOMETRY_GEO2RDR_ICC

#endif

// end of file<|MERGE_RESOLUTION|>--- conflicted
+++ resolved
@@ -54,30 +54,17 @@
         inline void numiter(int);
         /** Set orbit interpolation method */
         inline void orbitMethod(isce::core::orbitInterpMethod);
-<<<<<<< HEAD
         
-        // Run geo2rdr with offsets and externally created offset rasters
-        // Input multi-band topo raster
+        /** Run geo2rdr with offsets and externally created offset rasters */
         void geo2rdr(isce::io::Raster & topoRaster,
                      isce::io::Raster & rgoffRaster,
                      isce::io::Raster & azoffRaster,
                      double azshift=0.0, double rgshift=0.0);
 
-        // Run geo2rdr with constant offsets and internally created offset rasters
+        /** Run geo2rdr with constant offsets and internally created offset rasters */
         void geo2rdr(isce::io::Raster & topoRaster,
                      const std::string & outdir,
                      double azshift=0.0, double rgshift=0.0);
-=======
-
-        /** Main entry point for the module */
-        void geo2rdr(isce::io::Raster &,
-                     const std::string &,
-                     double, double);
-
-        /** Alternate entry point with no offsets*/
-        void geo2rdr(isce::io::Raster &,
-                     const std::string &);
->>>>>>> 0ea9454a
 
         /** NoData Value*/
         const double NULL_VALUE = -1.0e6;
