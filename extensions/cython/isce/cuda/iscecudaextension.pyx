#cython: language_level=3
#
# Author: Bryan V. Riel, Joshua Cohen
# Copyright 2017
#

# Define a helper function to convert Python strings/bytes to bytes
def pyStringToBytes(s):
    if isinstance(s, str):
        return s.encode('utf-8')
    elif isinstance(s, bytes):
        return s
    else:
        raise ValueError('Input Python string not str or bytes')

<<<<<<< HEAD
# Include the io extensions
include "io/pyGDAL.pyx"
include "io/pyRaster.pyx"
include "io/pyIH5.pyx"

# Include the core extensions
include "core/pyTimeDelta.pyx"
include "core/pyDateTime.pyx"
include "core/pyAttitude.pyx"
include "core/pyBasis.pyx"
include "core/pyDoppler.pyx"
include "core/pyEllipsoid.pyx"
include "core/pyInterpolator.pyx"
include "core/pyPeg.pyx"
include "core/pyPegtrans.pyx"
include "core/pyPosition.pyx"
include "core/pyLinAlg.pyx"
include "core/pyLUT1d.pyx"
include "core/pyOrbit.pyx"
include "core/pyPoly1d.pyx"
include "core/pyPoly2d.pyx"

# Include the radar extensions
include "radar/pyRadar.pyx"

# Include the product extensions
include "product/pyImageMode.pyx"
include "product/pyIdentification.pyx"
include "product/pyMetadata.pyx"
include "product/pyComplexImagery.pyx"
include "product/pyProduct.pyx"

# Include the image extensions
include "image/pyResampSlc.pyx"

# Include the signal extensions
include "signal/pyCrossmul.pyx"

=======
>>>>>>> e854ca3a
# Include the geometry extensions
include "geometry/pyTopo.pyx"
include "geometry/pyGeo2rdr.pyx"


# end of file<|MERGE_RESOLUTION|>--- conflicted
+++ resolved
@@ -13,47 +13,6 @@
     else:
         raise ValueError('Input Python string not str or bytes')
 
-<<<<<<< HEAD
-# Include the io extensions
-include "io/pyGDAL.pyx"
-include "io/pyRaster.pyx"
-include "io/pyIH5.pyx"
-
-# Include the core extensions
-include "core/pyTimeDelta.pyx"
-include "core/pyDateTime.pyx"
-include "core/pyAttitude.pyx"
-include "core/pyBasis.pyx"
-include "core/pyDoppler.pyx"
-include "core/pyEllipsoid.pyx"
-include "core/pyInterpolator.pyx"
-include "core/pyPeg.pyx"
-include "core/pyPegtrans.pyx"
-include "core/pyPosition.pyx"
-include "core/pyLinAlg.pyx"
-include "core/pyLUT1d.pyx"
-include "core/pyOrbit.pyx"
-include "core/pyPoly1d.pyx"
-include "core/pyPoly2d.pyx"
-
-# Include the radar extensions
-include "radar/pyRadar.pyx"
-
-# Include the product extensions
-include "product/pyImageMode.pyx"
-include "product/pyIdentification.pyx"
-include "product/pyMetadata.pyx"
-include "product/pyComplexImagery.pyx"
-include "product/pyProduct.pyx"
-
-# Include the image extensions
-include "image/pyResampSlc.pyx"
-
-# Include the signal extensions
-include "signal/pyCrossmul.pyx"
-
-=======
->>>>>>> e854ca3a
 # Include the geometry extensions
 include "geometry/pyTopo.pyx"
 include "geometry/pyGeo2rdr.pyx"
