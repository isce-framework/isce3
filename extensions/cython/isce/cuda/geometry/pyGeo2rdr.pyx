--- conflicted
+++ resolved
@@ -52,31 +52,37 @@
         if self.__owner:
             del self.c_geo2rdr
 
-    def geo2rdr(self, pyRaster topoRaster, outputDir, double azshift=0.0, double rgshift=0.0):
+    def geo2rdr(self, pyRaster topoRaster, pyRaster rgoffRaster=None, pyRaster azoffRaster=None,
+                outputDir=None, double azshift=0.0, double rgshift=0.0):
         """
         Run geo2rdr.
         
         Args:
-            topoRaster (pyRaster):              Raster for topo products.
-            outputDir (str):                    String for output directory.
+            topoRaster (pyRaster):              Raster for input topo products.
+            rgoffRaster (Optional[pyRaster]):   Raster for output range offset.
+            azoffRaster (Optional[pyRaster]):   Raster for output azimuth offset.
+            outputDir (Optional[str]):          String for output directory.
             azshift (Optional[double]):         Constant azimuth offset.
             rgshift (Optional[double]):         Constant range offset. 
 
         Return:
             None
         """
-        # Convert output directory to C++ string
-        cdef string outdir = pyStringToBytes(outputDir)
+        cdef string outdir
 
-<<<<<<< HEAD
-    def geo2rdr_temp(self, pyRaster topoRaster, pyRaster rgoffRaster, pyRaster azoffRaster,
-                     double azshift=0.0, double rgshift=0.0):
+        if rgoffRaster is not None and azoffRaster is not None:
+            # Run geo2rdr directly
+            self.c_geo2rdr.geo2rdr(deref(topoRaster.c_raster), deref(rgoffRaster.c_raster),
+                                   deref(azoffRaster.c_raster), azshift, rgshift)
 
-        self.c_geo2rdr.geo2rdr(deref(topoRaster.c_raster), deref(rgoffRaster.c_raster),
-                               deref(azoffRaster.c_raster), azshift, rgshift)
-=======
-        # Run geo2rdr
-        self.c_geo2rdr.geo2rdr(deref(topoRaster.c_raster), outdir, azshift, rgshift)
->>>>>>> 27efa919
+        elif outputDir is not None:
+            # Convert output directory to C++ string
+            outdir = pyStringToBytes(outputDir)
+            # Run geo2rdr
+            self.c_geo2rdr.geo2rdr(deref(topoRaster.c_raster), outdir, azshift, rgshift)
+
+        else:
+            assert False, 'No offset rasters or output directory provided'
+
 
 # end of file